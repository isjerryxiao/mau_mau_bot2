--- conflicted
+++ resolved
@@ -4,18 +4,13 @@
 
 | Locale | Translators                                                          |
 |--------|----------------------------------------------------------------------|
-| es_ES  | Yuga, [Ricardo Valverde Hernández](https://telegram.me/rivh1), Victor|
 | de_DE  | [Jannes Höke](https://github.com/jh0ker)                             |
+| es_ES  | [Ricardo Valverde Hernández](https://telegram.me/rivh1), Victor, Yuga|
 | id_ID  | [Erwin Guo](https://www.facebook.com/erwinfransiscus)                |
 | it_IT  | Carola Mariano, ɳick                                                 |
 | pt_BR  | [João Rodrigo Couto de Oliveira](http://twitter.com/JoaoRodrigoJR)   |
-<<<<<<< HEAD
+| zh_CN  | [imlonghao](https://github.com/imlonghao)                            |
 | zh_HK  | [Jed Cheng](https://www.facebook.com/profile.php?id=100002258388821) |
 | zh_TW  | [Eugene Lam](https://www.facebook.com/eugenelam1118)                 |
-=======
-| zh_CN  | [imlonghao](https://github.com/imlonghao)                            |
-| zh_HK  | [Jed Cheng]()                                                        |
-| zh_TW  | [梁振英]()                                                            |
->>>>>>> cc88876c
 
 Please add yourself here alphabetically when you submit your first translation.