#!/usr/bin/env python3
# -*- coding: utf-8 -*-
#
# Telegram bot to play UNO in group chats
# Copyright (c) 2016 Jannes Höke <uno@jhoeke.de>
#
# This program is free software: you can redistribute it and/or modify
# it under the terms of the GNU Affero General Public License as
# published by the Free Software Foundation, either version 3 of the
# License, or (at your option) any later version.
#
# This program is distributed in the hope that it will be useful,
# but WITHOUT ANY WARRANTY; without even the implied warranty of
# MERCHANTABILITY or FITNESS FOR A PARTICULAR PURPOSE. See the
# GNU Affero General Public License for more details.
#
# You should have received a copy of the GNU Affero General Public License
# along with this program. If not, see <http://www.gnu.org/licenses/>.


import logging

from game import Game
from player import Player
from errors import (AlreadyJoinedError, LobbyClosedError, NoGameInChatError,
                    NotEnoughPlayersError)


class GameManager(object):
    """ Manages all running games by using a confusing amount of dicts """

    def __init__(self):
        self.chatid_games = dict()
        self.userid_players = dict()
        self.userid_current = dict()
        self.remind_dict = dict()

        self.logger = logging.getLogger(__name__)

    def new_game(self, chat):
        """
        Create a new game in this chat
        """
        chat_id = chat.id

        self.logger.debug("Creating new game in chat " + str(chat_id))
        game = Game(chat)

        if chat_id not in self.chatid_games:
            self.chatid_games[chat_id] = list()

        # remove old games
        for g in list(self.chatid_games[chat_id]):
            if not g.players:
                self.chatid_games[chat_id].remove(g)

        self.chatid_games[chat_id].append(game)
        return game

    def join_game(self, user, chat):
        """ Create a player from the Telegram user and add it to the game """
        self.logger.info("Joining game with id " + str(chat.id))

        try:
            game = self.chatid_games[chat.id][-1]
        except (KeyError, IndexError):
            raise NoGameInChatError()

        if not game.open:
            raise LobbyClosedError()

        if user.id not in self.userid_players:
            self.userid_players[user.id] = list()

        players = self.userid_players[user.id]

        # Don not re-add a player and remove the player from previous games in
        # this chat, if he is in one of them
        for player in players:
            if player in game.players:
                raise AlreadyJoinedError()
        else:
            try:
                self.leave_game(user, chat)
            except NoGameInChatError:
                pass
            except NotEnoughPlayersError:
                self.end_game(chat, user)

                if user.id not in self.userid_players:
                    self.userid_players[user.id] = list()

                players = self.userid_players[user.id]

        player = Player(game, user)

        players.append(player)
        self.userid_current[user.id] = player

    def leave_game(self, user, chat):
        """ Remove a player from its current game """

        player = self.player_for_user_in_chat(user, chat)
        players = self.userid_players.get(user.id, list())

        if not player:
            games = self.chatid_games[chat.id]
            for g in games:
                for p in g.players:
                    if p.user.id == user.id:
                        if p is g.current_player:
                            g.turn()

                        p.leave()
                        return
            else:
                raise NoGameInChatError

        game = player.game

        if len(game.players) < 3:
            raise NotEnoughPlayersError()

        if player is game.current_player:
            game.turn()

        player.leave()
        players.remove(player)

        # If this is the selected game, switch to another
        if self.userid_current.get(user.id, None) is player:
            if players:
                self.userid_current[user.id] = players[0]
            else:
                del self.userid_current[user.id]
                del self.userid_players[user.id]

    def end_game(self, chat, user):
        """
        End a game
        """

        self.logger.info("Game in chat " + str(chat.id) + " ended")

        # Find the correct game instance to end
        player = self.player_for_user_in_chat(user, chat)

        if not player:
            raise NoGameInChatError

        game = player.game

        # Clear game
        for player_in_game in game.players:
            this_users_players = \
                self.userid_players.get(player_in_game.user.id, list())

            try:
                this_users_players.remove(player_in_game)
            except ValueError:
                pass

            if this_users_players:
                try:
                    self.userid_current[player_in_game.user.id] = this_users_players[0]
                except KeyError:
                    pass
            else:
                try:
                    del self.userid_players[player_in_game.user.id]
                except KeyError:
                    pass

                try:
                    del self.userid_current[player_in_game.user.id]
                except KeyError:
                    pass

        self.chatid_games[chat.id].remove(game)
        if not self.chatid_games[chat.id]:
            del self.chatid_games[chat.id]

    def player_for_user_in_chat(self, user, chat):
        players = self.userid_players.get(user.id, list())
        for player in players:
            if player.game.chat.id == chat.id:
                return player
        else:
<<<<<<< HEAD
            return None
=======
            return

        for player in the_game.players:
            if player.ai:
                continue
            this_users_players = self.userid_players[player.user.id]
            this_users_players.remove(player)
            if len(this_users_players) is 0:
                del self.userid_players[player.user.id]
                del self.userid_current[player.user.id]
            else:
                self.userid_current[player.user.id] = this_users_players[0]

        self.chatid_games[chat_id].remove(the_game)
        return
>>>>>>> 8343737c
<|MERGE_RESOLUTION|>--- conflicted
+++ resolved
@@ -186,10 +186,7 @@
             if player.game.chat.id == chat.id:
                 return player
         else:
-<<<<<<< HEAD
             return None
-=======
-            return
 
         for player in the_game.players:
             if player.ai:
@@ -203,5 +200,4 @@
                 self.userid_current[player.user.id] = this_users_players[0]
 
         self.chatid_games[chat_id].remove(the_game)
-        return
->>>>>>> 8343737c
+        return